# Arpeggio

Outline
--------

Arpeggio calculates interatomic contacts based on the rules defined in [CREDO](http://marid.bioc.cam.ac.uk/credo). The program is freely available and requires only Open Source dependencies.

<<<<<<< HEAD
Getting Started
---------------

The easiest way to get set up with Arpeggio is using Docker.

With Docker installed, you can build the docker image from inside this repository with:

    docker build -t 'arpeggio' .

Once built, Arpeggio can be run using the Docker image:

    docker run --rm -v "$(pwd)":/run -it arpeggio python arpeggio.py /run/1XKK.pdb -s RESNAME:FMM -v

Breaking this down:

- `docker run`: to run the image
- `--rm`: to clean up the Docker container when the run is finished
- `-v`: to bind-mount a host machine directory in the container (with your input files, and where your output files will appear). In this case, the current working directory will be mounted to `/run` in the container
- `-it`: interactive run with a pseudo-TTY terminal
- `arpeggio`: the name of the built Docker image
- `python arpeggio.py`: run Arpeggio
- `/run/1XKK.pdb`: a PDB file in our mounted host directory
- `-s RESNAME:FMM -v`: options passed to Arpeggio, in this case, to calculate interactions for residue with name FMM, and show verbose output

We will be publishing the image to Dockerhub shortly.

If it is not possible to use Docker, please read on for dependencies for manual installation.
=======
If you make use of Arpeggio, please cite the following article:

Harry C Jubb, Alicia P Higueruelo, Bernardo Ochoa-Montaño, Will R Pitt, David B Ascher, Tom L Blundell,
Arpeggio: A Web Server for Calculating and Visualising Interatomic Interactions in Protein Structures,
Journal of Molecular Biology,
Volume 429, Issue 3,
2017,
Pages 365-371,
ISSN 0022-2836,
https://doi.org/10.1016/j.jmb.2016.12.004.
(http://www.sciencedirect.com/science/article/pii/S0022283616305332)

Getting Started
---------------

If you would like to run Arpeggio on a small number of individual structures, the easiest way to get started is to use the [web interface](http://biosig.unimelb.edu.au/arpeggioweb/).

If you need to use Arpeggio programmatically or to run for many structures, please see requirements below for running the Python program.
>>>>>>> cdba9cee

Dependencies
------------

Arpeggio is written in Python and currently has the following dependencies:

### Dependencies

- Python (v2.7)
- Numpy
- BioPython (>= v1.60)
- OpenBabel (with Python bindings)

### Recommended
- PyMOL (for visualising contacts)

Arpeggio may work with earlier versions of BioPython, however these haven't been tested. It is recommended that each dependency be the latest version.

Running
-------

`python arpeggio.py pdb [options]`

Use `python arpeggio.py -h` for available options.

Arpeggio doesn't do any checking of your PDB structure, other than what BioPython does by default. Alternate locations and missing density are not explicitly accounted for and may result in anomalous results. Please use with caution.

Frequently Asked Questions
--------------------------

**BioPython/OpenBabel are complaining about my structure, what's happening?**

Both can be picky about the format of PDB files, for example atom serials must be unique (to map between BioPython and OpenBabel structures), and other issues can raise BioPython errors.

The `clean_pdb.py` script in https://github.com/harryjubb/pdbtools resolves a number of common errors; if your structure doesn't work, try using that first before trying Arpeggio on the cleaned structure.

Output Files
------------

### `*.ari`

Atom-aromatic ring interactions.

| Column | Datatype | Description |
| ------ | -------- | ----------- |
| Atom   | string `<chain_id>/<res_num><ins_code (stripped)>/<atom_name>` | Uniquely identifies an atom |
| Ring ID | integer | Internal number used to identify the aromatic ring |
| Ring centroid | list | 3D coordinates of the centre of the ring |
| Interaction type | list | Type(s) of interaction this atom/ring are making |

### `*.ri`

Aromatic ring-aromatic ring interactions.

| Column | Datatype | Description |
| ------ | -------- | ----------- |
| Ring 1 ID | integer | Internal number used to identify the first aromatic ring |
| Ring 1 Residue   | string `<chain_id>/<res_num>` | Uniquely identifies the first ring's residue |
| Ring 1 centroid | list | 3D coordinates of the centre of the first ring |
| Ring 2 ID | integer | Internal number used to identify the second aromatic ring |
| Ring 2 Residue   | string `<chain_id>/<res_num>` | Uniquely identifies an the second ring's residue |
| Ring 2 centroid | list | 3D coordinates of the centre of the second ring |
| Inter or intra residue | string from (`INTER`, `INTRA_RESIDUE`) | States whether this ring-ring interaction is within the same residue (e.g. within a small molecule ligand), or between two different residues |
| Interacting entities | string from (`INTER`, `INTRA_NON_SELECTION`, `INTRA_SELECTION`) | Distinguishes how this interacting ring pair relates to the selected atoms: see below |

### `*.rings`

Aromatic rings found in the structure

| Column | Datatype | Description |
| ------ | -------- | ----------- |
| Ring ID | integer | Internal number used to identify the ring |
| Ring Residue   | string `<chain_id>/<res_num>` | Uniquely identifies the ring's residue |
| Ring centroid | list | 3D coordinates of the centre of the ring |

### `*.atomtypes`

Atom types for all of the atoms for which interactions are calculated for. This includes the selected atoms, and the atoms that those atoms interact with.

| Column | Datatype | Description |
| ------ | -------- | ----------- |
| Atom   | string `<chain_id>/<res_num><ins_code (stripped)>/<atom_name>` | Uniquely identifies an atom |
| Atom types | list | All the atom types that this atom possesses |

### `*.contacts`

Pairwise contacts between two individual atoms.

| Column | Datatype | Description |
| ------ | -------- | ----------- |
| Atom 1 | string `<chain_id>/<res_num><ins_code (stripped)>/<atom_name>` | Uniquely identifies the first atom in this contact |
| Atom 2 | string `<chain_id>/<res_num><ins_code (stripped)>/<atom_name>` | Uniquely identifies the second atom in this contact |
| Clash | boolean::integer | Denotes if the covalent radii of the two atoms are clashing, i.e. steric clash |
| Covalent | boolean::integer | Denotes if the two atoms appear to be covalently bonded |
| VdW Clash | boolean::integer | Denotes if the van der Waals radii of the two atoms are clashing |
| VdW | boolean::integer | Denotes if the van der Waals radii of the two atoms are interacting |
| Proximal | boolean::integer | Denotes the two atoms being > the VdW interaction distance, but with in 5 Angstroms of each other |
| Hydrogen Bond | boolean::integer | Denotes if the atoms form a hydrogen bond |
| Weak Hydrogen Bond | boolean::integer | Denotes if the atoms form a weak hydrogen bond |
| Halogen Bond | boolean::integer | Denotes if the atoms form a halogen bond |
| Ionic | boolean::integer | Denotes if the atoms may interact via charges |
| Metal Complex | boolean::integer | Denotes if the atoms are part of a metal complex |
| Aromatic | boolean::integer | Denotes two aromatic ring atoms interacting |
| Hydrophobic | boolean::integer | Denotes two hydrophobic atoms interacting |
| Carbonyl | boolean::integer | Denotes a carbonyl-carbon:carbonyl-carbon interaction |
| Polar | boolean::integer | Less strict hydrogen bonding (without angle terms) |
| Weak Polar | boolean::integer | Less strict weak hydrogen bonding (without angle terms) |
| Interacting entities | string from (`INTER`, `INTRA_NON_SELECTION`, `INTRA_SELECTION`, `SELECTION_WATER`, `NON_SELECTION_WATER`, `WATER_WATER`) | Distinguishes how this atom pair relates to the selected atoms: see below |

**Clash, Covalent, VdW Clash, VdW and Proximal interactions are mutually exclusive: Other interactions can occur simultaneously.**

Entity interactions:

- `INTER`: Between an atom from the user's selection and a non-selected atom
- `INTRA_SELECTION`: Between two atoms both in the user's selection
- `INTRA_NON_SELECTION`: Between two atoms that are both not in the user's selection
- `SELECTION_WATER`: Between an atom in the user's selection and a water molecule
- `NON_SELECTION_WATER`: Between an atom that is not in the user's selection and a water molecule
- `WATER_WATER`: Between two water molecules

### `*.bs_contacts`

As with `*.contacts`, but only including interactions in the binding site (i.e. interactions involving atoms that were selected by the user, with atoms not selected by the user, as opposed to any intra-selection interactions.

### `*.sift`

Interaction fingerprints for individual atoms. These are binary (i.e., on/off) indications of an atom's interaction, not counts.

| Column | Datatype | Description |
| ------ | -------- | ----------- |
| Atom | string `<chain_id>/<res_num><ins_code (stripped)>/<atom_name>` | Uniquely identifies the atom |
| Clash | boolean::integer | Denotes if the atom is involved in a steric clash |
| Covalent | boolean::integer | Denotes if the atom appears to be covalently bonded |
| VdW Clash | boolean::integer | Denotes if the van der Waals radius of the atom is clashing with one or more other atoms |
| VdW | boolean::integer | Denotes if the van der Waals radius of the the atom is interacting with one or more other atoms |
| Proximal | boolean::integer | Denotes if the atom is > the VdW interaction distance, but with in 5 Angstroms of other atom(s) |
| Hydrogen Bond | boolean::integer | Denotes if the atom forms a hydrogen bond |
| Weak Hydrogen Bond | boolean::integer | Denotes if the atom forms a weak hydrogen bond |
| Halogen Bond | boolean::integer | Denotes if the atom forms a halogen bond |
| Ionic | boolean::integer | Denotes if the atom may interact via charges |
| Metal Complex | boolean::integer | Denotes if the atom is part of a metal complex |
| Aromatic | boolean::integer | Denotes an aromatic ring atom interacting with another aromatic ring atom |
| Hydrophobic | boolean::integer | Denotes hydrophobic interaction |
| Carbonyl | boolean::integer | Denotes a carbonyl-carbon:carbonyl-carbon interaction |
| Polar | boolean::integer | Less strict hydrogen bonding (without angle terms) |
| Weak Polar | boolean::integer | Less strict weak hydrogen bonding (without angle terms) |

### `*.specific.sift`

Interaction fingerprints for individual atoms. These are binary (i.e., on/off) indications of an atom's interaction, not counts.

The columns match the `*.sift` files, but the first 15 columns (after the atom identifier) denote only interactions between the selection made by the user, and non-selection atoms; the second 15 columns indicate interactions made within the selection made by the user; and the third 15 columns indicate interactions made with water only.

### `*.siftmatch`, `*.polarmatch`

These files are for testing purposes.<|MERGE_RESOLUTION|>--- conflicted
+++ resolved
@@ -5,35 +5,6 @@
 
 Arpeggio calculates interatomic contacts based on the rules defined in [CREDO](http://marid.bioc.cam.ac.uk/credo). The program is freely available and requires only Open Source dependencies.
 
-<<<<<<< HEAD
-Getting Started
----------------
-
-The easiest way to get set up with Arpeggio is using Docker.
-
-With Docker installed, you can build the docker image from inside this repository with:
-
-    docker build -t 'arpeggio' .
-
-Once built, Arpeggio can be run using the Docker image:
-
-    docker run --rm -v "$(pwd)":/run -it arpeggio python arpeggio.py /run/1XKK.pdb -s RESNAME:FMM -v
-
-Breaking this down:
-
-- `docker run`: to run the image
-- `--rm`: to clean up the Docker container when the run is finished
-- `-v`: to bind-mount a host machine directory in the container (with your input files, and where your output files will appear). In this case, the current working directory will be mounted to `/run` in the container
-- `-it`: interactive run with a pseudo-TTY terminal
-- `arpeggio`: the name of the built Docker image
-- `python arpeggio.py`: run Arpeggio
-- `/run/1XKK.pdb`: a PDB file in our mounted host directory
-- `-s RESNAME:FMM -v`: options passed to Arpeggio, in this case, to calculate interactions for residue with name FMM, and show verbose output
-
-We will be publishing the image to Dockerhub shortly.
-
-If it is not possible to use Docker, please read on for dependencies for manual installation.
-=======
 If you make use of Arpeggio, please cite the following article:
 
 Harry C Jubb, Alicia P Higueruelo, Bernardo Ochoa-Montaño, Will R Pitt, David B Ascher, Tom L Blundell,
@@ -49,10 +20,38 @@
 Getting Started
 ---------------
 
+## Web Interface
+
 If you would like to run Arpeggio on a small number of individual structures, the easiest way to get started is to use the [web interface](http://biosig.unimelb.edu.au/arpeggioweb/).
 
-If you need to use Arpeggio programmatically or to run for many structures, please see requirements below for running the Python program.
->>>>>>> cdba9cee
+## Programmatically
+
+If you need to use Arpeggio programmatically or to run for many structures:
+
+The easiest way to get set up with Arpeggio is using Docker.
+
+With Docker installed, you can build the docker image from inside this repository with:
+
+    docker build -t 'arpeggio' .
+
+Once built, Arpeggio can be run using the Docker image:
+
+    docker run --rm -v "$(pwd)":/run -it arpeggio python arpeggio.py /run/1XKK.pdb -s RESNAME:FMM -v
+
+Breaking this down:
+
+- `docker run`: to run the image
+- `--rm`: to clean up the Docker container when the run is finished
+- `-v`: to bind-mount a host machine directory in the container (with your input files, and where your output files will appear). In this case, the current working directory will be mounted to `/run` in the container
+- `-it`: interactive run with a pseudo-TTY terminal
+- `arpeggio`: the name of the built Docker image
+- `python arpeggio.py`: run Arpeggio
+- `/run/1XKK.pdb`: a PDB file in our mounted host directory
+- `-s RESNAME:FMM -v`: options passed to Arpeggio, in this case, to calculate interactions for residue with name FMM, and show verbose output
+
+We will be publishing the image to Dockerhub shortly.
+
+If it is not possible to use Docker, please read on for dependencies for manual installation.
 
 Dependencies
 ------------
